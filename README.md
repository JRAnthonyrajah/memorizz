# Memorizz 🧠

[![PyPI version](https://badge.fury.io/py/memorizz.svg)](https://badge.fury.io/py/memorizz)
[![PyPI downloads](https://img.shields.io/pypi/dm/memorizz.svg)](https://pypistats.org/packages/memorizz)

> **⚠️ IMPORTANT WARNING ⚠️**
> 
> **MemoRizz is an EXPERIMENTAL library intended for EDUCATIONAL PURPOSES ONLY.**
> 
> **Do NOT use in production environments or with sensitive data.**
> 
> This library is under active development, has not undergone security audits, and may contain bugs or breaking changes in future releases.

## Overview

<<<<<<< HEAD
MemoRizz is an advanced memory management framework designed for AI agents, enabling persistent, context-aware, and semantically searchable information storage. It seamlessly integrates MongoDB with vector embedding capabilities, empowering agents with sophisticated cognitive functions such as conversation history tracking, tool usage management, and consistent persona maintenance. 
=======
MemoRizz is an advanced memory management framework designed for AI agents, enabling persistent, context-aware, and semantically searchable information storage. It seamlessly integrates a Memory Provider (any storage solution or database) with vector embedding storage and retrieval capabilities, empowering agents with sophisticated cognitive functions such as conversation history tracking, tool usage management, and consistent persona maintenance. Agents powered by this extensive and reliable memory system are known as **memagents**. 

MemoRizz provides an abstraction for creating these types of agents through the MemAgent constructor.

## Memory Providers

MemoRizz supports multiple memory providers for different use cases:

### MongoDB (Cloud/Production)
- **MongoDB Atlas** with Vector Search for production deployments
- Requires cloud setup and paid service
- Excellent for scalable, production applications

### PostgreSQL + pgvector (Local/Development) 🆕
- **Local PostgreSQL** with pgvector extension for development
- Easy Docker setup for local development
- Free and open-source
- Perfect for learning and experimentation

See [PostgreSQL Setup Guide](README_postgresql.md) for detailed instructions.
>>>>>>> beff8775

**Why MemoRizz?**
- 🧠 **Persistent Memory**: Your AI agents remember conversations across sessions
- 🔍 **Semantic Search**: Find relevant information using natural language
- 🛠️ **Tool Integration**: Automatically discover and execute functions
- 👤 **Persona System**: Create consistent, specialized agent personalities
- 📊 **Vector Search**: MongoDB Atlas Vector Search for efficient retrieval

## Key Features

<<<<<<< HEAD
- **Persistent Memory Management**: Long-term memory storage with semantic retrieval
- **MemAgent System**: Complete AI agents with memory, personas, and tools
- **MongoDB Integration**: Built on MongoDB Atlas with vector search capabilities
- **Tool Registration**: Automatically convert Python functions into LLM-callable tools
- **Persona Framework**: Create specialized agent personalities and behaviors
- **Vector Embeddings**: Semantic similarity search across all stored information
=======
MemoRizz implements a multi-layered memory architecture modeled after human cognition:

- **Memory Provider**: Abstraction layer for persistent storage (MongoDB, PostgreSQL, etc.)
- **Memory Types**: Specialized stores for different information categories:
  - Conversation: Historical exchanges between agents and users
  - Task: Goal-oriented information for tracking objectives
  - Workflow: Multi-step process information
  - General: Factual, declarative knowledge
  - Working: Temporary processing space (LLM context window)
  - Entity
  - Summarisation

- **Memory Modes**: Different memory management strategies:
  - Default: Balanced approach for general use
  - Conversational: Optimized for dialogue coherence
  - Task: Focused on goal completion
  - Workflow: Specialized for multi-step processes

### 2. Persona System

Create AI agents with consistent identity and personality:

- **Persona Creation**: Define agents with specific roles, goals, and backgrounds
- **Semantic Retrieval**: Find relevant personas based on natural language queries
- **System Prompt Generation**: Automatically create effective prompts based on persona attributes
- **Persistence**: Store and retrieve personas across application sessions

### 3. Toolbox Functionality

Register and discover functions as AI-callable tools:

- **Function Registration**: Convert Python functions to LLM-callable tools
- **Semantic Tool Discovery**: Find relevant tools based on natural language queries
- **Tool Management**: Store, update, and delete tools with database persistence
- **Parameter Handling**: Automatically extract and validate function parameters

### 4. Database Tools

MemoRizz provides database-specific tools for function registration and vector search:

#### MongoDB Tools
```python
from memorizz.database.mongodb import MongoDBTools, MongoDBToolsConfig

config = MongoDBToolsConfig(
    mongo_uri="your-mongodb-uri",
    db_name="function_calling_db",
    get_embedding=your_embedding_function
)

with MongoDBTools(config) as mongo_tools:
    mongodb_toolbox = mongo_tools.mongodb_toolbox()
    
    @mongodb_toolbox
    def example_function(param: str) -> str:
        """Example function description."""
        return f"Result: {param}"
    
    # Find relevant tools
    tools = mongo_tools.populate_tools("search query", num_tools=2)
```

#### PostgreSQL Tools
```python
from memorizz.database.postgresql import PostgreSQLTools, PostgreSQLToolsConfig

config = PostgreSQLToolsConfig(
    host="localhost",
    database="function_calling_db",
    user="postgres",
    password="password",
    get_embedding=your_embedding_function
)

with PostgreSQLTools(config) as pg_tools:
    postgresql_toolbox = pg_tools.postgresql_toolbox()
    
    @postgresql_toolbox
    def example_function(param: str) -> str:
        """Example function description."""
        return f"Result: {param}"
    
    # Find relevant tools
    tools = pg_tools.populate_tools("search query", num_tools=2)
    
    # Additional PostgreSQL-specific operations
    all_tools = pg_tools.list_tools()
    specific_tool = pg_tools.get_tool("function_name")
    pg_tools.delete_tool("function_name")
```

**Key Features:**
- **Identical APIs**: Both MongoDB and PostgreSQL tools provide the same interface
- **Vector Search**: Semantic similarity search for tool discovery
- **Auto-registration**: Functions automatically converted to LLM-callable tools
- **Parameter Extraction**: Automatic function signature analysis
- **Multiple Toolboxes**: Support for organizing tools in different collections/tables

See [Database Tools Comparison](docs/database_tools_comparison.md) for detailed feature comparison.

### 5. MemAgent

Unified agent implementation with memory, persona, and tool capabilities:

- **Stateful Conversations**: Maintain context across multiple interactions
- **Tool Integration**: Seamlessly execute external functions based on natural language requests
- **Persona Incorporation**: Consistent behavior guided by persona attributes
- **Memory Persistence**: Recall relevant information across sessions
- **Access Control**: Configure private or global tool access patterns
>>>>>>> beff8775

## Installation

```bash
pip install memorizz
```

<<<<<<< HEAD
### Prerequisites
- Python 3.7+
- MongoDB Atlas account (or local MongoDB with vector search)
- OpenAI API key (for embeddings and LLM functionality)

## Quick Start

### 1. Basic MemAgent Setup

```python
import os
from memorizz.memory_provider.mongodb.provider import MongoDBConfig, MongoDBProvider
from memorizz.memagent import MemAgent
from memorizz.llms.openai import OpenAI

# Set up your API keys
os.environ["OPENAI_API_KEY"] = "your-openai-api-key"

# Configure MongoDB memory provider
mongodb_config = MongoDBConfig(uri="your-mongodb-atlas-uri")
memory_provider = MongoDBProvider(mongodb_config)

# Create a MemAgent
agent = MemAgent(
    model=OpenAI(model="gpt-4"),
    instruction="You are a helpful assistant with persistent memory.",
    memory_provider=memory_provider
)

# Start conversing - the agent will remember across sessions
response = agent.run("Hello! My name is John and I'm a software engineer.")
=======
## Quick Start

### Option 1: PostgreSQL (Recommended for Local Development)

```bash
# 1. Start PostgreSQL with pgvector
docker-compose up -d

# 2. Install dependencies
pip install psycopg2-binary numpy

# 3. Run the example
python examples/postgresql_example.py
```

```python
from memorizz.memory_provider.postgresql import PostgreSQLProvider, PostgreSQLConfig
from memorizz.memagent import MemAgent
from memorizz.llms.openai import OpenAI

# Create PostgreSQL memory provider
config = PostgreSQLConfig(
    host="localhost",
    database="memorizz",
    user="postgres",
    password="password"
)
memory_provider = PostgreSQLProvider(config)

# Create agent
agent = MemAgent(
    model=OpenAI(model="gpt-4"),
    instruction="You are a helpful assistant.",
    memory_provider=memory_provider
)

response = agent.run("Hello, can you help me with a question?")
print(response)
```

### Option 2: MongoDB (Production)

```python
from memorizz.memory_provider.mongodb.provider import MongoDBConfig, MongoDBProvider
from memorizz.memagent import MemAgent
from memorizz.llms.openai import OpenAI

# Create MongoDB memory provider
mongodb_config = MongoDBConfig(uri="your-mongodb-uri")
memory_provider = MongoDBProvider(mongodb_config)

# Create agent
agent = MemAgent(
    model=OpenAI(model="gpt-4"),
    instruction="You are a helpful assistant.",
    memory_provider=memory_provider
)

response = agent.run("Hello, can you help me with a question?")
>>>>>>> beff8775
print(response)

# Later in another session...
response = agent.run("What did I tell you about myself?")
print(response)  # Agent remembers John is a software engineer
```

### 2. Creating Specialized Agents with Personas

```python
from memorizz.persona import Persona

# Create a technical expert persona
tech_expert = Persona(
    name="TechExpert",
    role="Senior Software Engineer",
    goals="Help developers solve complex technical problems with detailed explanations.",
    background="10+ years experience in Python, AI/ML, and distributed systems."
)

# Apply persona to agent
agent.set_persona(tech_expert)
agent.save()

# Now the agent will respond as a technical expert
response = agent.run("How should I design a scalable microservices architecture?")
```

### 3. Tool Registration and Function Calling

```python
from memorizz.database.mongodb import MongoDBTools, MongoDBToolsConfig

# Configure tools database
tools_config = MongoDBToolsConfig(
    uri="your-mongodb-atlas-uri",
    database_name="my_tools_db"
)

# Register tools using decorator
with MongoDBTools(tools_config) as tools:
    toolbox = tools.mongodb_toolbox()
    
    @toolbox
    def calculate_compound_interest(principal: float, rate: float, time: int) -> float:
        """Calculate compound interest for financial planning."""
        return principal * (1 + rate) ** time
    
    @toolbox
    def get_weather(city: str) -> str:
        """Get current weather for a city."""
        # Your weather API integration here
        return f"Weather in {city}: 72°F, sunny"
    
    # Add tools to your agent
    agent.add_tool(toolbox=tools)
    
    # Agent can now discover and use these tools automatically
    response = agent.run("What's the weather in San Francisco and calculate interest on $1000 at 5% for 3 years?")
```

## Core Concepts

### Memory Types

MemoRizz supports different memory categories for organizing information:

- **Conversation**: Chat history and dialogue context
- **Task**: Goal-oriented information and progress tracking  
- **Workflow**: Multi-step process information
- **General**: Factual knowledge and declarative information
- **Working**: Temporary processing space (LLM context)

### Vector Search

All stored information is automatically embedded and indexed for semantic search:

```python
# Store information with automatic embedding
agent.store_memory("I prefer Python for backend development", memory_type="general")

# Later, semantically related queries will retrieve this info
response = agent.run("What programming languages do I like?")
# Agent will find and use the stored preference
```

### Tool Discovery

Tools are semantically indexed, allowing natural language discovery:

```python
<<<<<<< HEAD
# Tools are automatically found based on intent
agent.run("I need to check the weather")  # Finds and uses get_weather tool
agent.run("Help me calculate some financial returns")  # Finds compound_interest tool
```

## Advanced Usage
=======
from memorizz.toolbox import Toolbox
>>>>>>> beff8775

### Custom Memory Providers

Extend the memory provider interface for custom storage backends:

```python
from memorizz.memory_provider.base import MemoryProvider

class CustomMemoryProvider(MemoryProvider):
    def store_memory(self, content, memory_type, **kwargs):
        # Your custom storage logic
        pass
    
    def retrieve_memories(self, query, memory_type=None, limit=10):
        # Your custom retrieval logic
        pass
```

### Memory Management

Control how memories are stored and retrieved:

```python
# Store with metadata
agent.store_memory(
    content="Completed project X with React and Node.js",
    memory_type="task",
    metadata={"project": "X", "technologies": ["React", "Node.js"]}
)

# Retrieve specific memories
memories = agent.retrieve_memories(
    query="projects with React",
    memory_type="task",
    limit=5
)
```

## Architecture

```
┌─────────────────┐
│   MemAgent      │  ← High-level agent interface
├─────────────────┤
│   Persona       │  ← Agent personality & behavior
├─────────────────┤
│   Toolbox       │  ← Function registration & discovery
├─────────────────┤
│ Memory Provider │  ← Storage abstraction layer
├─────────────────┤
│ Vector Search   │  ← Semantic similarity & retrieval
├─────────────────┤
│   MongoDB       │  ← Persistent storage backend
└─────────────────┘
```

## Examples

<<<<<<< HEAD
Check out the `examples/` directory for complete working examples:
=======
1. **Agent Layer**: MemAgent instances with personas and tools
2. **Memory Layer**: Memory components and provider abstractions
3. **Embedding & Retrieval Layer**: Vector search and semantic matching
4. **Storage Layer**: Memory Provider (MongoDB/PostgreSQL) with vector capabilities
>>>>>>> beff8775

- **Basic Agent**: Simple conversational agent with memory
- **Specialized Agent**: Technical expert with persona
- **Tool Integration**: Agent with custom function calling
- **Memory Management**: Advanced memory storage and retrieval

<<<<<<< HEAD
## Configuration
=======
- Vector embeddings enable semantic search across all memory types
- MongoDB Atlas Vector Search or PostgreSQL pgvector provide efficient similarity-based retrieval
- Memory IDs and conversation IDs maintain relational context
- Each MemAgent maintains its own memory context and tool references
>>>>>>> beff8775

### MongoDB Atlas Setup

<<<<<<< HEAD
1. Create a MongoDB Atlas cluster
2. Enable Vector Search on your cluster
3. Create a database and collection for your agent
4. Get your connection string
=======
- [x] Core memory management framework
- [x] Persona system for agent identity
- [x] Toolbox for function registration and discovery
- [x] MongoDB integration with vector search
- [x] PostgreSQL + pgvector integration for local development
- [x] MemAgent implementation with persona and tool support
- [ ] Memory pruning and consolidation strategies
- [ ] Improved cross-agent memory sharing
- [ ] Performance optimizations for large memory stores
- [ ] Expanded embedding model support
- [ ] Enhanced security features
- [ ] Comprehensive test suite and documentation
>>>>>>> beff8775

### Environment Variables

```bash
# Required
export OPENAI_API_KEY="your-openai-api-key"
export MONGODB_URI="your-mongodb-atlas-uri"

# Optional
export MONGODB_DB_NAME="memorizz"  # Default database name
```

## Troubleshooting

**Common Issues:**

1. **MongoDB Connection**: Ensure your IP is whitelisted in Atlas
2. **Vector Search**: Verify vector search is enabled on your cluster
3. **API Keys**: Check OpenAI API key is valid and has credits

## Contributing

This is an educational project. Contributions for learning purposes are welcome:

1. Fork the repository
2. Create a feature branch
3. Add tests for new functionality  
4. Submit a pull request

## License

MIT License - see LICENSE file for details.

## Educational Resources

This library demonstrates key concepts in:
- **AI Agent Architecture**: Memory, reasoning, and tool use
- **Vector Databases**: Semantic search and retrieval
- **LLM Integration**: Function calling and context management
- **Software Design**: Clean abstractions and extensible architecture<|MERGE_RESOLUTION|>--- conflicted
+++ resolved
@@ -13,30 +13,7 @@
 
 ## Overview
 
-<<<<<<< HEAD
 MemoRizz is an advanced memory management framework designed for AI agents, enabling persistent, context-aware, and semantically searchable information storage. It seamlessly integrates MongoDB with vector embedding capabilities, empowering agents with sophisticated cognitive functions such as conversation history tracking, tool usage management, and consistent persona maintenance. 
-=======
-MemoRizz is an advanced memory management framework designed for AI agents, enabling persistent, context-aware, and semantically searchable information storage. It seamlessly integrates a Memory Provider (any storage solution or database) with vector embedding storage and retrieval capabilities, empowering agents with sophisticated cognitive functions such as conversation history tracking, tool usage management, and consistent persona maintenance. Agents powered by this extensive and reliable memory system are known as **memagents**. 
-
-MemoRizz provides an abstraction for creating these types of agents through the MemAgent constructor.
-
-## Memory Providers
-
-MemoRizz supports multiple memory providers for different use cases:
-
-### MongoDB (Cloud/Production)
-- **MongoDB Atlas** with Vector Search for production deployments
-- Requires cloud setup and paid service
-- Excellent for scalable, production applications
-
-### PostgreSQL + pgvector (Local/Development) 🆕
-- **Local PostgreSQL** with pgvector extension for development
-- Easy Docker setup for local development
-- Free and open-source
-- Perfect for learning and experimentation
-
-See [PostgreSQL Setup Guide](README_postgresql.md) for detailed instructions.
->>>>>>> beff8775
 
 **Why MemoRizz?**
 - 🧠 **Persistent Memory**: Your AI agents remember conversations across sessions
@@ -47,124 +24,12 @@
 
 ## Key Features
 
-<<<<<<< HEAD
 - **Persistent Memory Management**: Long-term memory storage with semantic retrieval
 - **MemAgent System**: Complete AI agents with memory, personas, and tools
 - **MongoDB Integration**: Built on MongoDB Atlas with vector search capabilities
 - **Tool Registration**: Automatically convert Python functions into LLM-callable tools
 - **Persona Framework**: Create specialized agent personalities and behaviors
 - **Vector Embeddings**: Semantic similarity search across all stored information
-=======
-MemoRizz implements a multi-layered memory architecture modeled after human cognition:
-
-- **Memory Provider**: Abstraction layer for persistent storage (MongoDB, PostgreSQL, etc.)
-- **Memory Types**: Specialized stores for different information categories:
-  - Conversation: Historical exchanges between agents and users
-  - Task: Goal-oriented information for tracking objectives
-  - Workflow: Multi-step process information
-  - General: Factual, declarative knowledge
-  - Working: Temporary processing space (LLM context window)
-  - Entity
-  - Summarisation
-
-- **Memory Modes**: Different memory management strategies:
-  - Default: Balanced approach for general use
-  - Conversational: Optimized for dialogue coherence
-  - Task: Focused on goal completion
-  - Workflow: Specialized for multi-step processes
-
-### 2. Persona System
-
-Create AI agents with consistent identity and personality:
-
-- **Persona Creation**: Define agents with specific roles, goals, and backgrounds
-- **Semantic Retrieval**: Find relevant personas based on natural language queries
-- **System Prompt Generation**: Automatically create effective prompts based on persona attributes
-- **Persistence**: Store and retrieve personas across application sessions
-
-### 3. Toolbox Functionality
-
-Register and discover functions as AI-callable tools:
-
-- **Function Registration**: Convert Python functions to LLM-callable tools
-- **Semantic Tool Discovery**: Find relevant tools based on natural language queries
-- **Tool Management**: Store, update, and delete tools with database persistence
-- **Parameter Handling**: Automatically extract and validate function parameters
-
-### 4. Database Tools
-
-MemoRizz provides database-specific tools for function registration and vector search:
-
-#### MongoDB Tools
-```python
-from memorizz.database.mongodb import MongoDBTools, MongoDBToolsConfig
-
-config = MongoDBToolsConfig(
-    mongo_uri="your-mongodb-uri",
-    db_name="function_calling_db",
-    get_embedding=your_embedding_function
-)
-
-with MongoDBTools(config) as mongo_tools:
-    mongodb_toolbox = mongo_tools.mongodb_toolbox()
-    
-    @mongodb_toolbox
-    def example_function(param: str) -> str:
-        """Example function description."""
-        return f"Result: {param}"
-    
-    # Find relevant tools
-    tools = mongo_tools.populate_tools("search query", num_tools=2)
-```
-
-#### PostgreSQL Tools
-```python
-from memorizz.database.postgresql import PostgreSQLTools, PostgreSQLToolsConfig
-
-config = PostgreSQLToolsConfig(
-    host="localhost",
-    database="function_calling_db",
-    user="postgres",
-    password="password",
-    get_embedding=your_embedding_function
-)
-
-with PostgreSQLTools(config) as pg_tools:
-    postgresql_toolbox = pg_tools.postgresql_toolbox()
-    
-    @postgresql_toolbox
-    def example_function(param: str) -> str:
-        """Example function description."""
-        return f"Result: {param}"
-    
-    # Find relevant tools
-    tools = pg_tools.populate_tools("search query", num_tools=2)
-    
-    # Additional PostgreSQL-specific operations
-    all_tools = pg_tools.list_tools()
-    specific_tool = pg_tools.get_tool("function_name")
-    pg_tools.delete_tool("function_name")
-```
-
-**Key Features:**
-- **Identical APIs**: Both MongoDB and PostgreSQL tools provide the same interface
-- **Vector Search**: Semantic similarity search for tool discovery
-- **Auto-registration**: Functions automatically converted to LLM-callable tools
-- **Parameter Extraction**: Automatic function signature analysis
-- **Multiple Toolboxes**: Support for organizing tools in different collections/tables
-
-See [Database Tools Comparison](docs/database_tools_comparison.md) for detailed feature comparison.
-
-### 5. MemAgent
-
-Unified agent implementation with memory, persona, and tool capabilities:
-
-- **Stateful Conversations**: Maintain context across multiple interactions
-- **Tool Integration**: Seamlessly execute external functions based on natural language requests
-- **Persona Incorporation**: Consistent behavior guided by persona attributes
-- **Memory Persistence**: Recall relevant information across sessions
-- **Access Control**: Configure private or global tool access patterns
->>>>>>> beff8775
 
 ## Installation
 
@@ -172,7 +37,6 @@
 pip install memorizz
 ```
 
-<<<<<<< HEAD
 ### Prerequisites
 - Python 3.7+
 - MongoDB Atlas account (or local MongoDB with vector search)
@@ -204,67 +68,6 @@
 
 # Start conversing - the agent will remember across sessions
 response = agent.run("Hello! My name is John and I'm a software engineer.")
-=======
-## Quick Start
-
-### Option 1: PostgreSQL (Recommended for Local Development)
-
-```bash
-# 1. Start PostgreSQL with pgvector
-docker-compose up -d
-
-# 2. Install dependencies
-pip install psycopg2-binary numpy
-
-# 3. Run the example
-python examples/postgresql_example.py
-```
-
-```python
-from memorizz.memory_provider.postgresql import PostgreSQLProvider, PostgreSQLConfig
-from memorizz.memagent import MemAgent
-from memorizz.llms.openai import OpenAI
-
-# Create PostgreSQL memory provider
-config = PostgreSQLConfig(
-    host="localhost",
-    database="memorizz",
-    user="postgres",
-    password="password"
-)
-memory_provider = PostgreSQLProvider(config)
-
-# Create agent
-agent = MemAgent(
-    model=OpenAI(model="gpt-4"),
-    instruction="You are a helpful assistant.",
-    memory_provider=memory_provider
-)
-
-response = agent.run("Hello, can you help me with a question?")
-print(response)
-```
-
-### Option 2: MongoDB (Production)
-
-```python
-from memorizz.memory_provider.mongodb.provider import MongoDBConfig, MongoDBProvider
-from memorizz.memagent import MemAgent
-from memorizz.llms.openai import OpenAI
-
-# Create MongoDB memory provider
-mongodb_config = MongoDBConfig(uri="your-mongodb-uri")
-memory_provider = MongoDBProvider(mongodb_config)
-
-# Create agent
-agent = MemAgent(
-    model=OpenAI(model="gpt-4"),
-    instruction="You are a helpful assistant.",
-    memory_provider=memory_provider
-)
-
-response = agent.run("Hello, can you help me with a question?")
->>>>>>> beff8775
 print(response)
 
 # Later in another session...
@@ -275,6 +78,7 @@
 ### 2. Creating Specialized Agents with Personas
 
 ```python
+from memorizz.persona import Persona
 from memorizz.persona import Persona
 
 # Create a technical expert persona
@@ -356,16 +160,12 @@
 Tools are semantically indexed, allowing natural language discovery:
 
 ```python
-<<<<<<< HEAD
 # Tools are automatically found based on intent
 agent.run("I need to check the weather")  # Finds and uses get_weather tool
 agent.run("Help me calculate some financial returns")  # Finds compound_interest tool
 ```
 
 ## Advanced Usage
-=======
-from memorizz.toolbox import Toolbox
->>>>>>> beff8775
 
 ### Custom Memory Providers
 
@@ -424,50 +224,21 @@
 
 ## Examples
 
-<<<<<<< HEAD
 Check out the `examples/` directory for complete working examples:
-=======
-1. **Agent Layer**: MemAgent instances with personas and tools
-2. **Memory Layer**: Memory components and provider abstractions
-3. **Embedding & Retrieval Layer**: Vector search and semantic matching
-4. **Storage Layer**: Memory Provider (MongoDB/PostgreSQL) with vector capabilities
->>>>>>> beff8775
 
 - **Basic Agent**: Simple conversational agent with memory
 - **Specialized Agent**: Technical expert with persona
 - **Tool Integration**: Agent with custom function calling
 - **Memory Management**: Advanced memory storage and retrieval
 
-<<<<<<< HEAD
 ## Configuration
-=======
-- Vector embeddings enable semantic search across all memory types
-- MongoDB Atlas Vector Search or PostgreSQL pgvector provide efficient similarity-based retrieval
-- Memory IDs and conversation IDs maintain relational context
-- Each MemAgent maintains its own memory context and tool references
->>>>>>> beff8775
 
 ### MongoDB Atlas Setup
 
-<<<<<<< HEAD
 1. Create a MongoDB Atlas cluster
 2. Enable Vector Search on your cluster
 3. Create a database and collection for your agent
 4. Get your connection string
-=======
-- [x] Core memory management framework
-- [x] Persona system for agent identity
-- [x] Toolbox for function registration and discovery
-- [x] MongoDB integration with vector search
-- [x] PostgreSQL + pgvector integration for local development
-- [x] MemAgent implementation with persona and tool support
-- [ ] Memory pruning and consolidation strategies
-- [ ] Improved cross-agent memory sharing
-- [ ] Performance optimizations for large memory stores
-- [ ] Expanded embedding model support
-- [ ] Enhanced security features
-- [ ] Comprehensive test suite and documentation
->>>>>>> beff8775
 
 ### Environment Variables
 
