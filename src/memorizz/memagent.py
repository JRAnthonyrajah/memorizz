--- conflicted
+++ resolved
@@ -142,11 +142,6 @@
             self.active_memory_types = ApplicationModeConfig.get_memory_types(self.application_mode)
             logger.info(f"Using application mode '{self.application_mode.value}' with memory types: {[mt.value for mt in self.active_memory_types]}")
 
-<<<<<<< HEAD
-=======
-        # Initialize the memory unit based on the application mode
-        self.memory_unit = MemoryUnit(self.application_mode.value, self.memory_provider)
-        
         # Initialize semantic cache if enabled
         self.semantic_cache_instance = None
         if semantic_cache:
@@ -221,7 +216,6 @@
             )
             logger.info(f"SemanticCache enabled with agent's embedding config for consistency")
 
->>>>>>> d600cbbb
         # Initialize the model - honor caller's model if provided, else use default
         # This allows users to specify their own model configuration
         if model:
